--- conflicted
+++ resolved
@@ -1,10 +1,6 @@
 name: moor_generator
 description: Dev-dependency to generate table and dataclasses together with the moor package.
-<<<<<<< HEAD
 version: 1.3.0
-=======
-version: 1.2.1
->>>>>>> e0530356
 homepage: https://github.com/simolus3/moor
 authors:
   - Simon Binder <simolus3@gmail.com>
@@ -14,14 +10,7 @@
   sdk: '>=2.1.2-dev.0.0 <3.0.0'
 
 dependencies:
-<<<<<<< HEAD
-  # for analyzer >=0.36, TableParser._readPrimaryKey needs to be adapted. It already supports SetOrMapLiteral, we just
-  # need to remove the cases for SetLiteral or MapLiteral (which only exist for backwards compatibility)
-  # also, built_value doesn't support it yet and everything depends on built_value
-  analyzer: '>=0.34.0 <0.36.0'
-=======
-  analyzer: '>=0.35.2 <0.36.0'
->>>>>>> e0530356
+  analyzer: '>=0.35.2 <0.37.0'
   recase: ^2.0.1
   built_value: '>=6.3.0 <6.5.0'
   source_gen: ^0.9.4
